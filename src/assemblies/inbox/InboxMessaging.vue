--- conflicted
+++ resolved
@@ -164,30 +164,23 @@
 // PROJECT: UTILITIES
 import UtilitiesRuntime from "@/utilities/runtime";
 
-<<<<<<< HEAD
 // TAURI SPECIFICS
-import { invoke } from '@tauri-apps/api'
-import { isPermissionGranted, requestPermission, sendNotification } from '@tauri-apps/api/notification';
+import { invoke } from "@tauri-apps/api";
+import {
+  isPermissionGranted,
+  requestPermission,
+  sendNotification
+} from "@tauri-apps/api/notification";
 // ask for permission to send notifications
-let permissionGranted = false
+let permissionGranted = false;
 if (window.__TAURI__ !== undefined) {
   permissionGranted = await isPermissionGranted();
   if (!permissionGranted) {
     const permission = await requestPermission();
-    permissionGranted = permission === 'granted';
+    permissionGranted = permission === "granted";
   }
 }
 
-// ENUMERATIONS
-export enum MessageReactionMode {
-  // Add reaction.
-  Add = "add",
-  // Retract reaction.
-  Retract = "retract"
-}
-
-=======
->>>>>>> 2d76c9e4
 // TYPES
 type StatePopoverAnchor = { x: number; y: number; height?: number };
 // eslint-disable-next-line @typescript-eslint/no-explicit-any
@@ -1617,11 +1610,14 @@
                 filename: event.file.name || undefined
               });
             } else {
-              invoke('download_file', { url: event.file.url, filename: event.file.name || undefined })
-                .catch((error) => {
+              invoke("download_file", {
+                url: event.file.url,
+                filename: event.file.name || undefined
+              })
+                .catch(error => {
                   if (permissionGranted) {
                     sendNotification({
-                      title: 'Download failed!',
+                      title: "Download failed!",
                       body: `'${event.file.name}' could not be downloaded due to ${error}`
                     });
                   }
@@ -1629,11 +1625,11 @@
                 .then(() => {
                   if (permissionGranted) {
                     sendNotification({
-                      title: 'Download complete!',
+                      title: "Download complete!",
                       body: `'${event.file.name}' was downloaded successfully`
                     });
                   }
-                })
+                });
             }
           } catch (error) {
             this.$log.error(
